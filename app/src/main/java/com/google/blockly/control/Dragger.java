/*
 *  Copyright  2015 Google Inc. All Rights Reserved.
 *  Licensed under the Apache License, Version 2.0 (the "License");
 *  you may not use this file except in compliance with the License.
 *  You may obtain a copy of the License at
 *
 *   http://www.apache.org/licenses/LICENSE-2.0
 *
 *  Unless required by applicable law or agreed to in writing, software
 *  distributed under the License is distributed on an "AS IS" BASIS,
 *  WITHOUT WARRANTIES OR CONDITIONS OF ANY KIND, either express or implied.
 *  See the License for the specific language governing permissions and
 *  limitations under the License.
 */

package com.google.blockly.control;

import android.graphics.Rect;
import android.util.Pair;
import android.view.DragEvent;
import android.view.MotionEvent;
import android.view.View;

import com.google.blockly.model.Block;
import com.google.blockly.model.Connection;
import com.google.blockly.model.Input;
import com.google.blockly.model.WorkspacePoint;
import com.google.blockly.ui.BlockGroup;
import com.google.blockly.ui.BlockView;
import com.google.blockly.ui.InputView;
import com.google.blockly.ui.ViewPoint;
import com.google.blockly.ui.WorkspaceHelper;
import com.google.blockly.ui.WorkspaceView;

import java.util.ArrayList;
import java.util.List;

/**
 * Controller for dragging blocks and groups of blocks within a workspace.
 */
public class Dragger {
    private static final String TAG = "Dragger";

    // Blocks "snap" toward each other at the end of drags if they have compatible connections
    // near each other.  This is the farthest they can snap.
    // Units: Pixels.  TODO: Load from resources, value in dips.
    private static final int MAX_SNAP_DISTANCE = 25;

    private final ViewPoint mDragStart = new ViewPoint();
    private final WorkspacePoint mBlockOriginalPosition = new WorkspacePoint();

    private final ConnectionManager mConnectionManager;
    private final ArrayList<Block> mRootBlocks;
    private final ArrayList<Connection> mDraggedConnections = new ArrayList<>();
    // For use in bumping neighbours; instance variable only to avoid repeated allocation.
    private final ArrayList<Connection> mNeighbouringConnections = new ArrayList<>();
    // Rect for finding the bounding box of the trash can view.
    private final Rect mTrashRect = new Rect();
    // For use in getting location on screen.
    private final int[] mTempArray = new int[2];
    private BlockView mTouchedBlockView;
    private WorkspaceHelper mWorkspaceHelper;
    private WorkspaceView mWorkspaceView;
    private BlockGroup mDragGroup;
    private BlockView mHighlightedBlockView;
    // The view for the trash can.
    private View mTrashView;

    private final ViewPoint mTempViewPoint = new ViewPoint();

    /**
     * @param workspaceHelper For use in computing workspace coordinates.
     * @param workspaceView The root view to add block groups to.
     * @param connectionManager The {@link ConnectionManager} to update when moving connections.
     * @param rootBlocks The list of blocks to update when moving blocks.
     */
    public Dragger(WorkspaceHelper workspaceHelper, WorkspaceView workspaceView,
                   ConnectionManager connectionManager, ArrayList<Block> rootBlocks) {
        mWorkspaceHelper = workspaceHelper;
        mWorkspaceView = workspaceView;
        mConnectionManager = connectionManager;
        mRootBlocks = rootBlocks;
    }

    /**
     * Start dragging a block in the workspace.
     * <p/>
     * This method separates the block to drag into its own {@link BlockGroup} and sets the initial
     * dragging position. It must be called before any calls to
     * {@link #continueDragging(DragEvent)}, but may not be called immediately on receiving a
     * "down" event (e.g., to first wait for a minimum drag distance).
     *
     * @param blockView The {@link BlockView} to begin dragging.
     * @param startX The x coordinate, in the {@link BlockView}'s coordinate system, of the touch
     * event that begins the dragging.
     * @param startY The y coordinate, in the {@link BlockView}'s coordinate system, of the touch
     * event that begins the dragging.
     */
    public void startDragging(BlockView blockView, int startX, int startY) {
        mTouchedBlockView = blockView;
        mBlockOriginalPosition.setFrom(blockView.getBlock().getPosition());
        // Adjust the event's coordinates from the {@link BlockView}'s coordinate system to
        // {@link WorkspaceView} coordinates.
        mWorkspaceHelper.getWorkspaceViewCoordinates(blockView, mTempViewPoint);
        mDragStart.set(mTempViewPoint.x + startX, mTempViewPoint.y + startY);
        setDragGroup(mTouchedBlockView.getBlock());
    }

    /**
     * Continue dragging the currently moving block.
     * <p/>
     * This method must be called for each move event that is received by the {@link WorkspaceView}
     * after {@link #startDragging(BlockView, int, int)} has previously been called.
     *
     * @param event The next move event to handle, as received by the {@link WorkspaceView}.
     */
    public void continueDragging(DragEvent event) {
        updateBlockPosition(event);

        // highlight as we go
        if (mHighlightedBlockView != null) {
            mHighlightedBlockView.clearHighlight();
        }
        Pair<Connection, Connection> connectionCandidate = findBestConnection(
                mTouchedBlockView.getBlock());
        if (connectionCandidate != null) {
            mHighlightedBlockView = connectionCandidate.second.getBlock().getView();
            mHighlightedBlockView.setHighlightConnection(connectionCandidate.second);
        }

        mTouchedBlockView.requestLayout();
    }

    public Block getDragRootBlock() {
        return ((BlockView) (mDragGroup.getChildAt(0))).getBlock();
    }

    /**
     * Finish block dragging.
     * <p/>
     * This method must be called upon receiving the "up" event that ends an ongoing drag process.
     */
    public void finishDragging() {
        if (!snapToConnection(mTouchedBlockView.getBlock())) {
            finalizeMove();
        }
    }

    public void setWorkspaceHelper(WorkspaceHelper helper) {
        mWorkspaceHelper = helper;
    }

    public void setWorkspaceView(WorkspaceView view) {
        mWorkspaceView = view;
    }

    public void setTrashView(View trashView) {
        mTrashView = trashView;
    }

    /**
     * Check whether the given event occurred on top of the trash can button.  Should be called from
     * {@link WorkspaceView}.
     *
<<<<<<< HEAD
     * @param event The event whose location should be checked, with position in WorkspaceView
     * coordinates.
=======
     * @param event The event whose location should be checked.
     *
>>>>>>> d946a56a
     * @return Whether the event was on top of the trash can button.
     */
    public boolean touchingTrashView(DragEvent event) {
        mTrashView.getLocationOnScreen(mTempArray);
        mTrashView.getHitRect(mTrashRect);

        mTrashRect.offset((mTempArray[0] - mTrashRect.left), (mTempArray[1] - mTrashRect.top));
        // offset drag event positions by the workspace view's position on screen.
        mWorkspaceView.getLocationOnScreen(mTempArray);
        return mTrashRect.contains((int) event.getX() + mTempArray[0],
                (int) event.getY() + mTempArray[1]);
    }

    /**
     * Ends a drag in the trash can, clearing state and deleting blocks as needed.
     */
    public void dropInTrash() {
        if (mHighlightedBlockView != null) {
            mHighlightedBlockView.clearHighlight();
            mHighlightedBlockView = null;
        }
        mDraggedConnections.clear();
        mTouchedBlockView = null;
        mWorkspaceView.removeView(mDragGroup);
        mDragGroup = null;
    }

    private void setDragGroup(Block block) {
        BlockView bv = block.getView();
        BlockGroup rootBlockGroup = mWorkspaceHelper.getRootBlockGroup(block);
        BlockGroup bg = (BlockGroup) bv.getParent();
        if (!mRootBlocks.contains(block)) {
            // Child block
            if (block.getPreviousConnection() != null
                    && block.getPreviousConnection().isConnected()) {
                Input in = block.getPreviousConnection().getTargetConnection().getInput();
                if (in == null) {
                    // Next block
                    bg = bg.extractBlocksAsNewGroup(block);
                } else {
                    // Statement input
                    in.getView().unsetChildView();
                }
                block.getPreviousConnection().disconnect();
            } else if (block.getOutputConnection() != null
                    && block.getOutputConnection().isConnected()) {
                // Value input
                Input in = block.getOutputConnection().getTargetConnection().getInput();
                in.getView().unsetChildView();
                block.getOutputConnection().disconnect();
            }
            rootBlockGroup.requestLayout();
            mWorkspaceView.addView(bg);
            mRootBlocks.add(block);
        }
        mDragGroup = bg;
        mDragGroup.bringToFront();

        mDraggedConnections.clear();
        // Don't track any of the connections that we're dragging around.
        block.getAllConnectionsRecursive(mDraggedConnections);
        for (int i = 0; i < mDraggedConnections.size(); i++) {
            mConnectionManager.removeConnection(mDraggedConnections.get(i));
            mDraggedConnections.get(i).setDragMode(true);
        }
    }

    /**
     * Move the currently dragged block in response to a new {@link MotionEvent}.
     * <p/>
     * All of the child blocks move with the root block based on its position during layout.
     *
     * @param event The {@link MotionEvent} to react to.
     */
    private void updateBlockPosition(DragEvent event) {
        int dx = mWorkspaceHelper.viewToWorkspaceUnits((int) (event.getX()) - mDragStart.x);
        int dy = mWorkspaceHelper.viewToWorkspaceUnits((int) (event.getY()) - mDragStart.y);

        if (mWorkspaceHelper.useRtL()) {
            dx *= -1;
        }

        mTouchedBlockView.getBlock().
                setPosition(mBlockOriginalPosition.x + dx, mBlockOriginalPosition.y + dy);
        mDragGroup.requestLayout();
    }

    /**
     * Iterate over all of the connections on the block and find the one that is closest to a
     * valid connection on another block.
     *
     * @param block The {@link Block} whose connections to search.
     *
     * @return A pair of connections, where the first is a connection on {@code block} and the
     * second is the closest compatible connection.
     */
    private Pair<Connection, Connection> findBestConnection(Block block) {
        // Find the connection that is closest to any connection on the block.
        Connection draggedBlockConnection = null;
        Connection compatibleConnection = null;
        double radiusConnection = MAX_SNAP_DISTANCE;
        List<Connection> blockConnections = block.getAllConnections();
        Connection curDraggedBlockConnection;
        Connection curCompatibleConnection;

        for (int i = 0; i < blockConnections.size(); i++) {
            curDraggedBlockConnection = blockConnections.get(i);
            curCompatibleConnection =
                    mConnectionManager.closestConnection(curDraggedBlockConnection,
                            radiusConnection);
            if (curCompatibleConnection != null) {
                draggedBlockConnection = curCompatibleConnection;
                compatibleConnection = curDraggedBlockConnection;
                radiusConnection = draggedBlockConnection.distanceFrom(compatibleConnection);
            }
        }
        if (draggedBlockConnection == null) {
            return null;
        }
        return new Pair<>(compatibleConnection, draggedBlockConnection);
    }

    private boolean snapToConnection(Block block) {
        Pair<Connection, Connection> connectionCandidate = findBestConnection(block);
        if (connectionCandidate == null) {
            return false;
        }

        reconnectViews(connectionCandidate.first, connectionCandidate.second, block);
        finalizeMove();
        return true;
    }

    /**
     * Once the closest connection has been found, call this method to remove the views that are
     * being dragged from the root workspace view and reattach them in the correct places in the
     * view hierarchy, to match the new model.
     *
     * @param movingConnection The connection on the block being moved.
     * @param target The closest compatible connection to movingConnection.
     * @param dragRoot The {@link Block} that is the root of the group of blocks being dragged
     * around.
     */
    private void reconnectViews(Connection movingConnection, Connection target, Block dragRoot) {
        switch (movingConnection.getType()) {
            case Connection.CONNECTION_TYPE_OUTPUT:
                removeFromRoot(dragRoot, mDragGroup);
                connectAsChild(target, movingConnection);
                break;
            case Connection.CONNECTION_TYPE_PREVIOUS:
                removeFromRoot(dragRoot, mDragGroup);
                if (target.isStatementInput()) {
                    connectToStatement(target, movingConnection.getBlock());
                } else {
                    connectAfter(target.getBlock(), movingConnection.getBlock());
                }
                break;
            case Connection.CONNECTION_TYPE_NEXT:
                if (!target.isConnected()) {
                    removeFromRoot(target.getBlock());
                }
                if (movingConnection.isStatementInput()) {
                    connectToStatement(movingConnection, target.getBlock());
                } else {
                    connectAfter(movingConnection.getBlock(), target.getBlock());
                }
                break;
            case Connection.CONNECTION_TYPE_INPUT:
                if (!target.isConnected()) {
                    removeFromRoot(target.getBlock());
                }
                connectAsChild(movingConnection, target);
                break;
            default:
                return;
        }

        // Update the drag group so that everything that has been changed will be properly
        // invalidated.
        mDragGroup = mWorkspaceHelper.getRootBlockGroup(target.getBlock());
    }

    /**
     * Connect a block to a statement input of another block and update views as necessary.  If the
     * statement input already is connected to another block, splice the inferior block between
     * them.
     *
     * @param parentStatementConnection The {@link Connection} on the superior block to be
     * connected to.  Must be on a statement input.
     * @param toConnect The {@link Block} to connect to the statement input.
     */
    private void connectToStatement(Connection parentStatementConnection, Block toConnect) {
        // If there was already a block connected there.
        if (parentStatementConnection.isConnected()) {
            Block remainderBlock = parentStatementConnection.getTargetBlock();
            parentStatementConnection.getInputView().unsetChildView();
            parentStatementConnection.disconnect();
            // We may be dragging multiple blocks.  Try to connect after the end of the group we are
            // dragging.
            Block lastBlockInGroup = mWorkspaceHelper.getNearestParentBlockGroup(toConnect)
                    .lastChildBlock();
            if (lastBlockInGroup.getNextConnection() != null) {
                connectAfter(lastBlockInGroup, remainderBlock);
            } else {
                // Nothing to connect to.  Bump and add to root.
                addToRoot(remainderBlock,
                        mWorkspaceHelper.getNearestParentBlockGroup(remainderBlock));
                bumpBlock(parentStatementConnection, remainderBlock.getPreviousConnection());
            }
        }
        connectAsChild(parentStatementConnection, toConnect.getPreviousConnection());
    }

    /**
     * Connect a block after another block in the same block group.  Updates views as necessary.  If
     * the superior block already has a "next" block, splices the inferior block between the
     * superior block and its "next" block.
     * <p/>
     * Assumes that the inferior's previous connection is disconnected.
     * Assumes that inferior's blockGroup doesn't currently live at the root level.
     *
     * @param superior The {@link Block} after which the inferior block is connecting.
     * @param inferior The {@link Block} to be connected as the superior block's "next" block.
     */
    private void connectAfter(Block superior, Block inferior) {
        BlockGroup superiorBlockGroup = mWorkspaceHelper.getNearestParentBlockGroup(superior);
        BlockGroup inferiorBlockGroup = mWorkspaceHelper.getNearestParentBlockGroup(inferior);

        // To splice between two blocks, just need another call to connectAfter.
        if (superior.getNextConnection().isConnected()) {
            Block remainderBlock = superior.getNextBlock();
            BlockGroup remainderGroup = superiorBlockGroup.extractBlocksAsNewGroup(
                    remainderBlock);
            superior.getNextConnection().disconnect();
            // We may be dragging multiple blocks.  Try to connect after the end of the group we are
            // dragging.
            Block lastBlockInGroup = inferiorBlockGroup.lastChildBlock();
            if (lastBlockInGroup.getNextConnection() != null) {
                connectAfter(lastBlockInGroup, inferiorBlockGroup, remainderBlock, remainderGroup);
            } else {
                // Nothing to connect to.  Bump and add to root.
                addToRoot(remainderBlock, remainderGroup);
                bumpBlock(inferior.getPreviousConnection(), remainderBlock.getPreviousConnection());
            }
        }

        connectAfter(superior, superiorBlockGroup, inferior, inferiorBlockGroup);
    }

    /**
     * Connects two blocks together in a previous-next relationship and merges the
     * {@link BlockGroup} of the inferior block into the {@link BlockGroup} of the superior block.
     *
     * @param superior The {@link Block} that the inferior block is moving to attach to.
     * @param superiorBlockGroup The {@link BlockGroup} belonging to the superior block.
     * @param inferior The {@link Block} that will follow immediately after the superior block.
     * @param inferiorBlockGroup The {@link BlockGroup} belonging to the inferior block.
     */
    private void connectAfter(Block superior, BlockGroup superiorBlockGroup, Block inferior,
                              BlockGroup inferiorBlockGroup) {
        // The superior's next connection and the inferior's previous connections must already be
        // disconnected.
        superior.getNextConnection().connect(inferior.getPreviousConnection());
        superiorBlockGroup.moveBlocksFrom(inferiorBlockGroup, inferior);
    }

    /**
     * Connect a block or block group to an input on another block and update views as necessary.
     * If the input was already connected, splice the child block or group in.
     *
     * @param parent The {@link Connection} on the superior block to connect to.  Must be an input.
     * @param child The {@link Connection} on the inferior block.  Must be an output or previous
     * connection.
     */
    private void connectAsChild(Connection parent, Connection child) {
        InputView parentInputView = parent.getInputView();
        if (parentInputView == null) {
            throw new IllegalStateException("Tried to connect as a child, but the parent didn't "
                    + "have an input view.");
        }

        BlockGroup childBlockGroup = mWorkspaceHelper.getNearestParentBlockGroup(child.getBlock());

        if (parent.isConnected()) {
            Connection remainderConnection = parent.getTargetConnection();
            BlockGroup remainderGroup = (BlockGroup) parentInputView.getChildView();
            parent.disconnect();
            parentInputView.unsetChildView();
            // Traverse the tree to ensure it doesn't branch. We only reconnect if there's a single
            // place it could be rebased to.
            Connection lastInputConnection = childBlockGroup.getLastInputConnection();
            if (lastInputConnection != null) {
                connectAsChild(lastInputConnection, remainderConnection);
            } else {
                // Bump and add back to root.
                Block remainderBlock = remainderConnection.getBlock();
                addToRoot(remainderBlock, remainderGroup);
                bumpBlock(parent, remainderConnection);
            }
        }
        parent.connect(child);
        parentInputView.setChildView(childBlockGroup);
    }


    /**
     * Removes the given block and its view from the root view.  If it didn't live at the root level
     * do nothing.
     *
     * @param block The {@link Block} to look up and remove.
     */
    private void removeFromRoot(Block block) {
        BlockGroup group = mWorkspaceHelper.getNearestParentBlockGroup(block);
        if (group.getParent() instanceof WorkspaceView) {
            // The block we are connecting to is a root block.
            removeFromRoot(block, group);
        }
    }

    /**
     * Removes the given block and its view from the root view.  The block must live at the root
     * level.
     *
     * @param block The {@link Block} to remove.
     * @param group The {@link BlockGroup} to remove.
     */
    private void removeFromRoot(Block block, BlockGroup group) {
        mWorkspaceView.removeView(group);
        mRootBlocks.remove(block);
    }

    private void addToRoot(Block block, BlockGroup group) {
        mRootBlocks.add(block);
        mWorkspaceView.addView(group);
    }

    /**
     * Update the positions of all of the connections that were impacted by the move and add them
     * back to the manager.
     */
    private void finalizeMove() {
        if (mHighlightedBlockView != null) {
            mHighlightedBlockView.clearHighlight();
            mHighlightedBlockView = null;
        }
        BlockGroup rootBlockGroup = mWorkspaceHelper.getRootBlockGroup(
                mTouchedBlockView.getBlock());
        bumpNeighbours(mTouchedBlockView.getBlock(), rootBlockGroup);
        // All of the connection locations will be set relative to their block views immediately
        // after this loop.  For now we just want to unset drag mode and add the connections back
        // to the list; 0, 0 is a cheap place to put them.
        for (int i = 0; i < mDraggedConnections.size(); i++) {
            Connection cur = mDraggedConnections.get(i);
            cur.setPosition(0, 0);
            cur.setDragMode(false);
            mConnectionManager.addConnection(cur);
        }
        mDraggedConnections.clear();

        rootBlockGroup.requestLayout();
    }

    private void bumpBlock(Connection staticConnection, Connection impingingConnection) {
        BlockGroup toBump = mWorkspaceHelper.getRootBlockGroup(impingingConnection.getBlock());
        bumpBlock(staticConnection, impingingConnection, toBump);

    }

    private void bumpBlock(Connection staticConnection, Connection impingingConnection,
                           BlockGroup impingingBlockGroup) {
        // TODO (rohlfingt): Adapt to RTL
        int dx = (staticConnection.getPosition().x + MAX_SNAP_DISTANCE)
                - impingingConnection.getPosition().x;
        int dy = (staticConnection.getPosition().y + MAX_SNAP_DISTANCE)
                - impingingConnection.getPosition().y;
        Block rootBlock = ((BlockView) impingingBlockGroup.getChildAt(0)).getBlock();
        rootBlock.setPosition(rootBlock.getPosition().x + dx, rootBlock.getPosition().y + dy);
        impingingBlockGroup.moveBy(mWorkspaceHelper.workspaceToViewUnits(dx),
                mWorkspaceHelper.workspaceToViewUnits(dy));
        impingingBlockGroup.bringToFront();
        impingingBlockGroup.updateAllConnectorLocations();
    }

    /**
     * Move all neighbours of the current block and its sub-blocks so that they don't appear to
     * be connected to the current block.
     *
     * @param currentBlock The {@link Block} to bump others away from.
     */
    private void bumpNeighbours(Block currentBlock, BlockGroup rootBlockGroup) {
        List<Connection> connectionsOnBlock = new ArrayList<>();
        rootBlockGroup.updateAllConnectorLocations();
        // Move this block before trying to bump others
        Connection prev = currentBlock.getPreviousConnection();
        if (prev != null && !prev.isConnected()) {
            bumpInferior(rootBlockGroup, prev);
        }
        Connection out = currentBlock.getOutputConnection();
        if (out != null && !out.isConnected()) {
            bumpInferior(rootBlockGroup, out);
        }

        currentBlock.getAllConnections(connectionsOnBlock);
        for (int i = 0; i < connectionsOnBlock.size(); i++) {
            Connection conn = connectionsOnBlock.get(i);
            if (conn.isHighPriority()) {
                if (conn.isConnected()) {
                    bumpNeighbours(conn.getTargetBlock(), rootBlockGroup);
                }
                bumpConnectionNeighbours(conn, rootBlockGroup);
            }
        }
    }

    /**
     * Bump the block containing {@code lowerPriority} away from the first nearby block it finds.
     *
     * @param rootBlockGroup The root block group of the block being bumped.
     * @param lowerPriority The low priority connection that is the center of the current bump
     * operation.
     */
    private void bumpInferior(BlockGroup rootBlockGroup, Connection lowerPriority) {
        mConnectionManager.getNeighbours(lowerPriority, MAX_SNAP_DISTANCE,
                mNeighbouringConnections);
        // Bump from the first one that isn't in the same block group.
        for (int j = 0; j < mNeighbouringConnections.size(); j++) {
            Connection curNeighbour = mNeighbouringConnections.get(j);
            if (mWorkspaceHelper.getRootBlockGroup(curNeighbour.getBlock()) != rootBlockGroup) {
                bumpBlock(curNeighbour, lowerPriority, rootBlockGroup);
                return;
            }
        }
    }

    /**
     * Find all connections near a given connection and bump their blocks away.
     *
     * @param conn The high priority connection that is at the center of the current bump
     * operation.
     * @param rootBlockGroup The root block group of the block conn belongs to.
     */
    private void bumpConnectionNeighbours(Connection conn, BlockGroup rootBlockGroup) {
        mConnectionManager.getNeighbours(conn, MAX_SNAP_DISTANCE, mNeighbouringConnections);
        for (int j = 0; j < mNeighbouringConnections.size(); j++) {
            Connection curNeighbour = mNeighbouringConnections.get(j);
            BlockGroup neighbourBlockGroup = mWorkspaceHelper.getRootBlockGroup(
                    curNeighbour.getBlock());
            if (neighbourBlockGroup != rootBlockGroup) {
                bumpBlock(conn, curNeighbour, neighbourBlockGroup);
            }
        }
    }
}<|MERGE_RESOLUTION|>--- conflicted
+++ resolved
@@ -162,13 +162,9 @@
      * Check whether the given event occurred on top of the trash can button.  Should be called from
      * {@link WorkspaceView}.
      *
-<<<<<<< HEAD
      * @param event The event whose location should be checked, with position in WorkspaceView
      * coordinates.
-=======
-     * @param event The event whose location should be checked.
-     *
->>>>>>> d946a56a
+     *
      * @return Whether the event was on top of the trash can button.
      */
     public boolean touchingTrashView(DragEvent event) {
