--- conflicted
+++ resolved
@@ -34,7 +34,7 @@
 
     private ToolboxFragment mToolboxFragment;
 
-    private PlaceholderFragment mPlaceholderFragment;
+    private WorkspaceFragment mWorkspaceFragment;
 
     /**
      * Used to store the last screen title. For use in {@link #restoreActionBar()}.
@@ -45,20 +45,14 @@
     public void onNavigationDrawerItemSelected(int position) {
         // update the main content by replacing fragments
         FragmentManager fragmentManager = getSupportFragmentManager();
-        mPlaceholderFragment = PlaceholderFragment.newInstance(position + 1);
+        mWorkspaceFragment = WorkspaceFragment.newInstance(position + 1);
         fragmentManager.beginTransaction()
-<<<<<<< HEAD
-                .replace(R.id.container, WorkspaceFragment.newInstance(position + 1))
-                .commit();
-=======
-                .replace(R.id.container, mPlaceholderFragment)
+                .replace(R.id.container, mWorkspaceFragment)
                 .commit();
 
         if (mToolboxFragment != null) {
-            mToolboxFragment.setWorkspace(mPlaceholderFragment.getWorkspace());
+            mToolboxFragment.setWorkspace(mWorkspaceFragment.getWorkspace());
         }
-    }
->>>>>>> 75c177c2
 
         onSectionAttached(position + 1);    // Because indexing.
     }
@@ -131,75 +125,7 @@
         mToolboxFragment = (ToolboxFragment)
                 getSupportFragmentManager().findFragmentById(R.id.toolbox);
         if (mToolboxFragment != null) {
-            mToolboxFragment.setWorkspace(mPlaceholderFragment.getWorkspace());
+            mToolboxFragment.setWorkspace(mWorkspaceFragment.getWorkspace());
         }
     }
-<<<<<<< HEAD
-=======
-
-    /**
-     * A placeholder fragment containing a simple view.
-     */
-    public static class PlaceholderFragment extends Fragment {
-        /**
-         * The fragment argument representing the section number for this
-         * fragment.
-         */
-        private static final String ARG_SECTION_NUMBER = "section_number";
-        Workspace mWorkspace;
-
-        public PlaceholderFragment() {
-        }
-
-        //TODO(rohlfingt): Move creation of test blocks into helper class.
-        @Override
-        public View onCreateView(LayoutInflater inflater, ViewGroup container,
-                                 Bundle savedInstanceState) {
-            final ViewGroup rootView =
-                    (ViewGroup) inflater.inflate(R.layout.fragment_main, container, false);
-            final WorkspaceView workspaceView =
-                    (WorkspaceView) rootView.findViewById(R.id.workspace);
-            workspaceView.setWorkspace(mWorkspace);
-
-            rootView.findViewById(R.id.reset_view_button).setOnClickListener(
-                    new View.OnClickListener() {
-                        @Override
-                        public void onClick(View v) {
-                            workspaceView.resetViewport();
-                        }
-                    }
-            );
-
-            // Add all blocks, or load from XML.
-            MockBlocksProvider.makeTestModel(mWorkspace);
-            // Let the controller create the views.
-            mWorkspace.createViewsFromModel(workspaceView, getActivity());
-            return rootView;
-        }
-
-        @Override
-        public void onAttach(Activity activity) {
-            super.onAttach(activity);
-            ((MainActivity) activity).onSectionAttached(
-                    getArguments().getInt(ARG_SECTION_NUMBER));
-        }
-
-        /**
-         * Returns a new instance of this fragment for the given section
-         * number.
-         */
-        public static PlaceholderFragment newInstance(int sectionNumber) {
-            PlaceholderFragment fragment = new PlaceholderFragment();
-            Bundle args = new Bundle();
-            args.putInt(ARG_SECTION_NUMBER, sectionNumber);
-            fragment.setArguments(args);
-            fragment.mWorkspace = new Workspace();
-            return fragment;
-        }
-
-        public Workspace getWorkspace() {
-            return mWorkspace;
-        }
-    }
->>>>>>> 75c177c2
 }