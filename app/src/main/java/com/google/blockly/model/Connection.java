/*
 * Copyright  2015 Google Inc. All Rights Reserved.
 * Licensed under the Apache License, Version 2.0 (the "License");
 * you may not use this file except in compliance with the License.
 * You may obtain a copy of the License at
 *
 * http://www.apache.org/licenses/LICENSE-2.0
 *
 * Unless required by applicable law or agreed to in writing, software
 * distributed under the License is distributed on an "AS IS" BASIS,
 * WITHOUT WARRANTIES OR CONDITIONS OF ANY KIND, either express or implied.
 * See the License for the specific language governing permissions and
 * limitations under the License.
 */

package com.google.blockly.model;

import android.graphics.Point;
import android.text.TextUtils;

/**
 * Describes a connection on a Block. This can be a previous/next connection, an output, or
 * the connection on an {@link Input}.
 */
public class Connection implements Cloneable {
    /**
     * A previous connection on a block. May only be connected to a next connection. A block may
     * not have both a previous and an output connection. This is only used for the previous link
     * on a block.
     */
    public static final int CONNECTION_TYPE_PREVIOUS = 0;
    /**
     * A next connection on a block. May only be connected to a previous connection. This is used
     * for the next link on a block and for inputs that connect to a set of statement blocks.
     */
    public static final int CONNECTION_TYPE_NEXT = 1;
    /**
     * An input connection on a block. May only be connected to an output connection. This is used
     * by inputs that take a single value block.
     */
    public static final int CONNECTION_TYPE_INPUT = 2;
    /**
     * An output connection on a block. May only be connected to an input connection. A block may
     * not have both an output and a previous connection. This is only used for the output link on
     * a block.
     */
    public static final int CONNECTION_TYPE_OUTPUT = 3;

    private static final int[] OPPOSITE_TYPES = new int[]{
            CONNECTION_TYPE_NEXT, // PREVIOUS -> NEXT
            CONNECTION_TYPE_PREVIOUS, // NEXT -> PREVIOUS
            CONNECTION_TYPE_OUTPUT, // INPUT -> OUTPUT
            CONNECTION_TYPE_INPUT // OUTPUT -> INPUT
    };

    private static final int CAN_CONNECT = 0;
    private static final int REASON_SELF_CONNECTION = 1;
    private static final int REASON_WRONG_TYPE = 2;
    private static final int REASON_MUST_DISCONNECT = 3;
    private static final int REASON_TARGET_NULL = 4;
    private static final int REASON_CHECKS_FAILED = 5;


    private final int mConnectionType;
    private Block mBlock;
    private Input mInput;
    private String[] mConnectionChecks;
    private Connection mTargetConnection;
    private Point mPosition = new Point();

    public Connection(int type, String[] checks) {
        mConnectionType = type;
        mConnectionChecks = checks;
    }

    /**
     * @return A new Connection with the same type and checks but with null block,
     * input and target connection.
     */
    @Override
    public Connection clone() {
        return new Connection(this.getType(), this.getConnectionChecks());
    }

    /**
     * Check if this can be connected to the target connection.
     *
     * @param target The connection to check.
     * @return True if the target can be connected, false otherwise.
     */
    public boolean canConnect(Connection target) {
        return canConnectWithReason(target) == CAN_CONNECT;
    }

    /**
     * Connect this to another connection. If the connection is not valid a {@link RuntimeException}
     * will be thrown.
     *
     * @param target The connection to connect to.
     */
    public void connect(Connection target) {
        if (target == mTargetConnection) {
            return;
        }
        checkConnection(target);
        connectInternal(target);
        target.connectInternal(this);
    }

    /**
     * Removes the connection between this and the Connection this is connected to. If this is not
     * connected disconnect() does nothing.
     */
    public void disconnect() {
        if (mTargetConnection == null) {
            return;
        }
        Connection target = mTargetConnection;
        disconnectInternal();
        target.disconnectInternal();
    }

    /**
     * Sets the block that this connection is part of.
     */
    public void setBlock(Block block) {
        mBlock = block;
    }

    /**
     * Sets the input this connection is part of.
     */
    public void setInput(Input input) {
        mInput = input;
    }

    /**
     * @return The {@link Block} this is connected to or null if it is not connected.
     */
    public Block getTargetBlock() {
        return mTargetConnection == null ? null : mTargetConnection.getBlock();
    }

    /**
     * Gets the set of checks for this connection. Two Connections may be connected if one of them
     * supports any connection (when this is null) or if they share at least one common check
     * value. For example, {"Number", "Integer", "MyValueType"} and {"AnotherType", "Integer"} would
     * be valid since they share "Integer" as a check.
     *
     * @return The set of checks for this connection.
     */
    public String[] getConnectionChecks() {
        return mConnectionChecks;
    }

    /**
     * Gets the type of this connection. Valid types are:
     * <ul>
     *     <li>{@link #CONNECTION_TYPE_PREVIOUS}</li>
     *     <li>{@link #CONNECTION_TYPE_NEXT}</li>
     *     <li>{@link #CONNECTION_TYPE_INPUT}</li>
     *     <li>{@link #CONNECTION_TYPE_OUTPUT}</li>
     * </ul>
     * @return The type of this connection.
     */
    public int getType() {
        return mConnectionType;
    }

    /**
     * @return The Block this connection belongs to.
     */
    public Block getBlock() {
        return mBlock;
    }

    /**
     * @return The Input for this connection or null.
     */
    public Input getInput() {
        return mInput;
    }

    /**
<<<<<<< HEAD
     * @return The Connection this is connected to.
     */
    public Connection getTargetConnection() { return mTargetConnection; }
=======
     * Sets the position of this connection in the workspace. An input position only makes sense as
     * part of a rendered block, but workspace coordinates are used to avoid having to update every
     * connection when the scaling of the view changes.
     *
     * @param x The x position in workspace coordinates.
     * @param y The y position in workspace coordinates.
     */
    public void setPosition(int x, int y) {
        mPosition.x = x;
        mPosition.y = y;
    }

    /**
     * @return The input's position in workspace coordinates.
     */
    public Point getPosition() {
        return mPosition;
    }
>>>>>>> 0f1b3fad

    private void connectInternal(Connection target) {
        mTargetConnection = target;
    }

    private void disconnectInternal() {
        mTargetConnection = null;
    }

    private int canConnectWithReason(Connection target) {
        if (target == null) {
            return REASON_TARGET_NULL;
        }
        if (target.getBlock() == getBlock()) {
            return REASON_SELF_CONNECTION;
        }
        if (target.getType() != OPPOSITE_TYPES[mConnectionType]) {
            return REASON_WRONG_TYPE;
        }
        if (mTargetConnection != null) {
            return REASON_MUST_DISCONNECT;
        }
        if (!checksMatch(target)) {
            return REASON_CHECKS_FAILED;
        }
        return CAN_CONNECT;
    }

    private void checkConnection(Connection target) {
        switch (canConnectWithReason(target)) {
            case CAN_CONNECT:
                break;
            case REASON_SELF_CONNECTION:
                throw new IllegalArgumentException("Cannot connect a block to itself.");
            case REASON_WRONG_TYPE:
                throw new IllegalArgumentException("Cannot connect these types.");
            case REASON_MUST_DISCONNECT:
                throw new IllegalStateException(
                        "Must disconnect from current block before connecting to a new one.");
            case REASON_TARGET_NULL:
                throw new IllegalArgumentException("Cannot connect to a null connection");
            case REASON_CHECKS_FAILED:
                throw new IllegalArgumentException("Cannot connect, checks do not match.");
            default:
                throw new IllegalArgumentException(
                        "Unknown connection failure, this should never happen!");
        }
    }

    private boolean checksMatch(Connection target) {
        if (mConnectionChecks == null || target.mConnectionChecks == null) {
            return true;
        }
        // The list of checks is expected to be very small (1 or 2 items usually), so the
        // n^2 approach should be fine.
        for (int i = 0; i < mConnectionChecks.length; i++) {
            for (int j = 0; j < target.mConnectionChecks.length; j++) {
                if (TextUtils.equals(mConnectionChecks[i], target.mConnectionChecks[j])) {
                    return true;
                }
            }
        }
        return false;
    }

    public static Connection cloneConnection(Connection conn) {
        if (conn == null) {
            return null;
        }
        return conn.clone();
    }
}<|MERGE_RESOLUTION|>--- conflicted
+++ resolved
@@ -182,11 +182,6 @@
     }
 
     /**
-<<<<<<< HEAD
-     * @return The Connection this is connected to.
-     */
-    public Connection getTargetConnection() { return mTargetConnection; }
-=======
      * Sets the position of this connection in the workspace. An input position only makes sense as
      * part of a rendered block, but workspace coordinates are used to avoid having to update every
      * connection when the scaling of the view changes.
@@ -205,7 +200,6 @@
     public Point getPosition() {
         return mPosition;
     }
->>>>>>> 0f1b3fad
 
     private void connectInternal(Connection target) {
         mTargetConnection = target;
