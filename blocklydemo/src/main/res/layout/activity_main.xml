--- conflicted
+++ resolved
@@ -41,7 +41,6 @@
               android:layout_width="match_parent" android:layout_height="wrap_content"
               tools:layout="@layout/fragment_trash" />
 
-<<<<<<< HEAD
     <!-- android:layout_gravity="start" tells DrawerLayout to treat
          this as a sliding drawer on the left side for left-to-right
          languages and on the right side for right-to-left languages.
@@ -53,8 +52,6 @@
         android:layout_width="@dimen/navigation_drawer_width" android:layout_height="match_parent"
         android:layout_gravity="end" android:name="com.google.blockly.NavigationDrawerFragment"
         tools:layout="@layout/fragment_navigation_drawer" />
-=======
->>>>>>> 62212431
 
     <fragment android:name="com.google.blockly.ToolboxFragment"
               android:id="@+id/toolbox"
