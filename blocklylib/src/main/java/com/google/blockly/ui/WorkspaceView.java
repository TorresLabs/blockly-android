--- conflicted
+++ resolved
@@ -322,22 +322,13 @@
 
     /**
      * Handle motion events while starting to drag a block.  This keeps track of whether the block
-<<<<<<< HEAD
      * has been dragged more than {@code mTouchSlop} and starts a drag if necessary. Once the drag
      * has been started, all following events will be handled through the {@link
      * com.google.blockly.ui.WorkspaceView.WorkspaceDragEventListener}.
-=======
-     * has been dragged more than {@code ViewConfiguration#getScaledTouchSlop()} and starts a drag
-     * if necessary. Once the drag has been started, all following events will be handled through
-     * the {@link WorkspaceView.WorkspaceDragEventListener}.
-     *
-     * @return True if the event was ACTION_DOWN or ACTION_MOVE, false otherwise.
->>>>>>> cfdf9ad2
      */
     private void maybeStartDrag(MotionEvent event) {
         final int pointerIdx = MotionEventCompat.findPointerIndex(event, mDraggingPointerId);
 
-<<<<<<< HEAD
         if (mTouchState != TOUCH_STATE_DRAGGING) {
             // Not dragging yet - compute distance from Down event and start dragging if
             // far enough.
@@ -348,39 +339,6 @@
 
             if (Math.sqrt(deltaX * deltaX + deltaY * deltaY) >= mTouchSlop) {
                 startDrag();
-=======
-        switch (action) {
-            case MotionEvent.ACTION_DOWN: {
-                // Save position of Down event for later use when (if) minimum dragging distance
-                // threshold has been met. By not calling Dragger.startDragging() here already, we
-                // prevent unnecessary block operations until we are sure that the user is dragging.
-
-                // Adjust the event's coordinates from the {@link BlockView}'s coordinate system to
-                // {@link WorkspaceView} coordinates.
-                getWorkspaceHelper().getWorkspaceViewCoordinates(blockView, mTemp);
-                int startX = (int) MotionEventCompat.getX(event, pointerIdx);
-                int startY = (int) MotionEventCompat.getY(event, pointerIdx);
-                mDraggingStart.set(mTemp.x + startX, mTemp.y + startY);
-                return true;
-            }
-            case MotionEvent.ACTION_MOVE: {
-                if (mTouchState != TOUCH_STATE_DRAGGING) {
-                    // Not dragging yet - compute distance from Down event and start dragging if
-                    // far enough.
-                    final float deltaX = mDraggingStart.x -
-                            MotionEventCompat.getX(event, pointerIdx);
-                    final float deltaY = mDraggingStart.y -
-                            MotionEventCompat.getY(event, pointerIdx);
-
-                    if ((deltaX * deltaX + deltaY * deltaY) >= mTouchSlopSquared) {
-                        startDrag();
-                    }
-                }
-                return true;
-            }
-            default: {
-                return false;
->>>>>>> cfdf9ad2
             }
         }
     }
